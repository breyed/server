namespace GraphQL.Server
{
    public static class GraphQLBuilderUserContextExtensions
    {
        public static GraphQL.DI.IGraphQLBuilder AddDefaultEndpointSelectorPolicy(this GraphQL.DI.IGraphQLBuilder builder) { }
        public static GraphQL.DI.IGraphQLBuilder AddUserContextBuilder<TUserContextBuilder>(this GraphQL.DI.IGraphQLBuilder builder)
            where TUserContextBuilder :  class, GraphQL.Server.Transports.AspNetCore.IUserContextBuilder { }
        public static GraphQL.DI.IGraphQLBuilder AddUserContextBuilder<TUserContext>(this GraphQL.DI.IGraphQLBuilder builder, System.Func<Microsoft.AspNetCore.Http.HttpContext, System.Threading.Tasks.Task<TUserContext>> creator)
            where TUserContext :  class, System.Collections.Generic.IDictionary<string, object?> { }
        public static GraphQL.DI.IGraphQLBuilder AddUserContextBuilder<TUserContext>(this GraphQL.DI.IGraphQLBuilder builder, System.Func<Microsoft.AspNetCore.Http.HttpContext, TUserContext> creator)
            where TUserContext :  class, System.Collections.Generic.IDictionary<string, object?> { }
        public static GraphQL.DI.IGraphQLBuilder AddUserContextBuilder<TUserContext>(this GraphQL.DI.IGraphQLBuilder builder, System.Func<Microsoft.AspNetCore.Http.HttpContext, object?, System.Threading.Tasks.Task<TUserContext>> creator)
            where TUserContext :  class, System.Collections.Generic.IDictionary<string, object?> { }
        public static GraphQL.DI.IGraphQLBuilder AddUserContextBuilder<TUserContext>(this GraphQL.DI.IGraphQLBuilder builder, System.Func<Microsoft.AspNetCore.Http.HttpContext, object?, TUserContext> creator)
            where TUserContext :  class, System.Collections.Generic.IDictionary<string, object?> { }
    }
}
namespace GraphQL.Server.Transports.AspNetCore
{
    public static class AuthorizationHelper
    {
        public static System.Threading.Tasks.ValueTask<bool> AuthorizeAsync<TState>(GraphQL.Server.Transports.AspNetCore.AuthorizationParameters<TState> options, TState state) { }
    }
    public readonly struct AuthorizationParameters<TState>
    {
        public AuthorizationParameters(Microsoft.AspNetCore.Http.HttpContext httpContext, GraphQL.Server.Transports.AspNetCore.GraphQLHttpMiddlewareOptions middlewareOptions, System.Func<TState, System.Threading.Tasks.Task>? onNotAuthenticated, System.Func<TState, System.Threading.Tasks.Task>? onNotAuthorizedRole, System.Func<TState, Microsoft.AspNetCore.Authorization.AuthorizationResult, System.Threading.Tasks.Task>? onNotAuthorizedPolicy) { }
        public bool AuthorizationRequired { get; }
        public string? AuthorizedPolicy { get; }
        public System.Collections.Generic.List<string>? AuthorizedRoles { get; }
        public Microsoft.AspNetCore.Http.HttpContext HttpContext { get; }
        public System.Func<TState, System.Threading.Tasks.Task>? OnNotAuthenticated { get; }
        public System.Func<TState, Microsoft.AspNetCore.Authorization.AuthorizationResult, System.Threading.Tasks.Task>? OnNotAuthorizedPolicy { get; }
        public System.Func<TState, System.Threading.Tasks.Task>? OnNotAuthorizedRole { get; }
    }
    public abstract class GraphQLHttpMiddleware
    {
        public GraphQLHttpMiddleware(Microsoft.AspNetCore.Http.RequestDelegate next, GraphQL.IGraphQLTextSerializer serializer, GraphQL.Server.Transports.AspNetCore.GraphQLHttpMiddlewareOptions options, System.Collections.Generic.IEnumerable<GraphQL.Server.Transports.AspNetCore.IWebSocketHandler>? webSocketHandlers = null) { }
        protected GraphQL.Server.Transports.AspNetCore.GraphQLHttpMiddlewareOptions Options { get; }
        protected virtual System.Threading.Tasks.ValueTask<System.Collections.Generic.IDictionary<string, object?>> BuildUserContextAsync(Microsoft.AspNetCore.Http.HttpContext context, object? payload) { }
        protected abstract System.Threading.Tasks.Task<GraphQL.ExecutionResult> ExecuteRequestAsync(Microsoft.AspNetCore.Http.HttpContext context, GraphQL.Transport.GraphQLRequest? request, System.IServiceProvider serviceProvider, System.Collections.Generic.IDictionary<string, object?> userContext);
        protected abstract System.Threading.Tasks.Task<GraphQL.ExecutionResult> ExecuteScopedRequestAsync(Microsoft.AspNetCore.Http.HttpContext context, GraphQL.Transport.GraphQLRequest? request, System.Collections.Generic.IDictionary<string, object?> userContext);
        protected virtual System.Threading.Tasks.ValueTask<bool> HandleAuthorizeAsync(Microsoft.AspNetCore.Http.HttpContext context, Microsoft.AspNetCore.Http.RequestDelegate next) { }
        protected virtual System.Threading.Tasks.ValueTask<bool> HandleAuthorizeWebSocketConnectionAsync(Microsoft.AspNetCore.Http.HttpContext context, Microsoft.AspNetCore.Http.RequestDelegate next) { }
        protected virtual System.Threading.Tasks.Task HandleBatchRequestAsync(Microsoft.AspNetCore.Http.HttpContext context, Microsoft.AspNetCore.Http.RequestDelegate next, System.Collections.Generic.IList<GraphQL.Transport.GraphQLRequest?> gqlRequests) { }
        protected virtual System.Threading.Tasks.Task HandleBatchedRequestsNotSupportedAsync(Microsoft.AspNetCore.Http.HttpContext context, Microsoft.AspNetCore.Http.RequestDelegate next) { }
        protected virtual System.Threading.Tasks.Task HandleContentTypeCouldNotBeParsedErrorAsync(Microsoft.AspNetCore.Http.HttpContext context, Microsoft.AspNetCore.Http.RequestDelegate next) { }
        protected virtual System.Threading.Tasks.ValueTask<bool> HandleDeserializationErrorAsync(Microsoft.AspNetCore.Http.HttpContext context, Microsoft.AspNetCore.Http.RequestDelegate next, System.Exception exception) { }
        protected virtual System.Threading.Tasks.Task HandleInvalidContentTypeErrorAsync(Microsoft.AspNetCore.Http.HttpContext context, Microsoft.AspNetCore.Http.RequestDelegate next) { }
        protected virtual System.Threading.Tasks.Task HandleInvalidHttpMethodErrorAsync(Microsoft.AspNetCore.Http.HttpContext context, Microsoft.AspNetCore.Http.RequestDelegate next) { }
        protected virtual System.Threading.Tasks.Task HandleNotAuthenticatedAsync(Microsoft.AspNetCore.Http.HttpContext context, Microsoft.AspNetCore.Http.RequestDelegate next) { }
        protected virtual System.Threading.Tasks.Task HandleNotAuthorizedPolicyAsync(Microsoft.AspNetCore.Http.HttpContext context, Microsoft.AspNetCore.Http.RequestDelegate next, Microsoft.AspNetCore.Authorization.AuthorizationResult authorizationResult) { }
        protected virtual System.Threading.Tasks.Task HandleNotAuthorizedRoleAsync(Microsoft.AspNetCore.Http.HttpContext context, Microsoft.AspNetCore.Http.RequestDelegate next) { }
        protected virtual System.Threading.Tasks.Task HandleRequestAsync(Microsoft.AspNetCore.Http.HttpContext context, Microsoft.AspNetCore.Http.RequestDelegate next, GraphQL.Transport.GraphQLRequest gqlRequest) { }
        protected virtual System.Threading.Tasks.Task HandleWebSocketAsync(Microsoft.AspNetCore.Http.HttpContext context, Microsoft.AspNetCore.Http.RequestDelegate next) { }
        protected virtual System.Threading.Tasks.Task HandleWebSocketSubProtocolNotSupportedAsync(Microsoft.AspNetCore.Http.HttpContext context, Microsoft.AspNetCore.Http.RequestDelegate next) { }
        public virtual System.Threading.Tasks.Task InvokeAsync(Microsoft.AspNetCore.Http.HttpContext context) { }
        protected virtual string SelectResponseContentType(Microsoft.AspNetCore.Http.HttpContext context) { }
        protected virtual System.Threading.Tasks.Task WriteErrorResponseAsync(Microsoft.AspNetCore.Http.HttpContext context, System.Net.HttpStatusCode httpStatusCode, GraphQL.ExecutionError executionError) { }
        protected virtual System.Threading.Tasks.Task WriteErrorResponseAsync(Microsoft.AspNetCore.Http.HttpContext context, System.Net.HttpStatusCode httpStatusCode, string errorMessage) { }
        protected virtual System.Threading.Tasks.Task WriteJsonResponseAsync<TResult>(Microsoft.AspNetCore.Http.HttpContext context, System.Net.HttpStatusCode httpStatusCode, TResult result) { }
    }
    public class GraphQLHttpMiddlewareOptions
    {
        public GraphQLHttpMiddlewareOptions() { }
        public bool AuthorizationRequired { get; set; }
        public string? AuthorizedPolicy { get; set; }
        public System.Collections.Generic.List<string> AuthorizedRoles { get; set; }
        public bool EnableBatchedRequests { get; set; }
        public bool ExecuteBatchedRequestsInParallel { get; set; }
        public bool HandleGet { get; set; }
        public bool HandlePost { get; set; }
        public bool HandleWebSockets { get; set; }
        public bool ReadExtensionsFromQueryString { get; set; }
        public bool ReadQueryStringOnPost { get; set; }
        public bool ReadVariablesFromQueryString { get; set; }
        public bool ValidationErrorsReturnBadRequest { get; set; }
        public GraphQL.Server.Transports.AspNetCore.WebSockets.GraphQLWebSocketOptions WebSockets { get; set; }
    }
    public class GraphQLHttpMiddleware<TSchema> : GraphQL.Server.Transports.AspNetCore.GraphQLHttpMiddleware
        where TSchema : GraphQL.Types.ISchema
    {
        public GraphQLHttpMiddleware(Microsoft.AspNetCore.Http.RequestDelegate next, GraphQL.IGraphQLTextSerializer serializer, GraphQL.IDocumentExecuter<TSchema> documentExecuter, Microsoft.Extensions.DependencyInjection.IServiceScopeFactory serviceScopeFactory, GraphQL.Server.Transports.AspNetCore.GraphQLHttpMiddlewareOptions options) { }
        protected override System.Threading.Tasks.Task<GraphQL.ExecutionResult> ExecuteRequestAsync(Microsoft.AspNetCore.Http.HttpContext context, GraphQL.Transport.GraphQLRequest? request, System.IServiceProvider serviceProvider, System.Collections.Generic.IDictionary<string, object?> userContext) { }
        protected override System.Threading.Tasks.Task<GraphQL.ExecutionResult> ExecuteScopedRequestAsync(Microsoft.AspNetCore.Http.HttpContext context, GraphQL.Transport.GraphQLRequest? request, System.Collections.Generic.IDictionary<string, object?> userContext) { }
    }
    public sealed class HttpGetValidationRule : GraphQL.Validation.IValidationRule
    {
        public HttpGetValidationRule() { }
        public System.Threading.Tasks.ValueTask<GraphQL.Validation.INodeVisitor?> ValidateAsync(GraphQL.Validation.ValidationContext context) { }
    }
    public sealed class HttpPostValidationRule : GraphQL.Validation.IValidationRule
    {
        public HttpPostValidationRule() { }
        public System.Threading.Tasks.ValueTask<GraphQL.Validation.INodeVisitor?> ValidateAsync(GraphQL.Validation.ValidationContext context) { }
    }
    public interface IUserContextBuilder
    {
        System.Threading.Tasks.ValueTask<System.Collections.Generic.IDictionary<string, object?>> BuildUserContextAsync(Microsoft.AspNetCore.Http.HttpContext context, object? payload);
    }
    public interface IWebSocketHandler
    {
        System.Collections.Generic.IEnumerable<string> SupportedSubProtocols { get; }
        System.Threading.Tasks.Task ExecuteAsync(Microsoft.AspNetCore.Http.HttpContext httpContext, System.Net.WebSockets.WebSocket webSocket, string subProtocol, GraphQL.Server.Transports.AspNetCore.IUserContextBuilder userContextBuilder);
    }
    public interface IWebSocketHandler<TSchema> : GraphQL.Server.Transports.AspNetCore.IWebSocketHandler
        where TSchema : GraphQL.Types.ISchema { }
    public class UserContextBuilder<TUserContext> : GraphQL.Server.Transports.AspNetCore.IUserContextBuilder
        where TUserContext : System.Collections.Generic.IDictionary<string, object?>
    {
        public UserContextBuilder(System.Func<Microsoft.AspNetCore.Http.HttpContext, System.Threading.Tasks.ValueTask<TUserContext>> func) { }
        public UserContextBuilder(System.Func<Microsoft.AspNetCore.Http.HttpContext, TUserContext> func) { }
        public UserContextBuilder(System.Func<Microsoft.AspNetCore.Http.HttpContext, object?, System.Threading.Tasks.ValueTask<TUserContext>> func) { }
        public UserContextBuilder(System.Func<Microsoft.AspNetCore.Http.HttpContext, object?, TUserContext> func) { }
        public System.Threading.Tasks.ValueTask<System.Collections.Generic.IDictionary<string, object?>> BuildUserContextAsync(Microsoft.AspNetCore.Http.HttpContext context, object? payload) { }
    }
}
namespace GraphQL.Server.Transports.AspNetCore.Errors
{
    public class AccessDeniedError : GraphQL.Validation.ValidationError
    {
        public AccessDeniedError(string resource) { }
        public AccessDeniedError(string resource, GraphQLParser.ROM originalQuery, params GraphQLParser.AST.ASTNode[] nodes) { }
        public Microsoft.AspNetCore.Authorization.AuthorizationResult? PolicyAuthorizationResult { get; set; }
        public string? PolicyRequired { get; set; }
        public System.Collections.Generic.List<string>? RolesRequired { get; set; }
    }
    public class BatchedRequestsNotSupportedError : GraphQL.Execution.RequestError
    {
        public BatchedRequestsNotSupportedError() { }
    }
    public class HttpMethodValidationError : GraphQL.Validation.ValidationError
    {
        public HttpMethodValidationError(GraphQLParser.ROM originalQuery, GraphQLParser.AST.ASTNode node, string message) { }
    }
    public class InvalidContentTypeError : GraphQL.Execution.RequestError
    {
        public InvalidContentTypeError() { }
        public InvalidContentTypeError(string message) { }
    }
    public class JsonInvalidError : GraphQL.Execution.RequestError
    {
        public JsonInvalidError() { }
        public JsonInvalidError(System.Exception innerException) { }
    }
    public class WebSocketSubProtocolNotSupportedError : GraphQL.Execution.RequestError
    {
        public WebSocketSubProtocolNotSupportedError(System.Collections.Generic.IEnumerable<string> requestedSubProtocols) { }
    }
}
namespace GraphQL.Server.Transports.AspNetCore.WebSockets
{
<<<<<<< HEAD
    public sealed class SubscriptionList : System.IDisposable
    {
        public SubscriptionList(System.Threading.CancellationToken cancellationToken) { }
        public System.IDisposable this[string id] { set; }
        public bool CompareExchange(string id, System.IDisposable oldSubscription, System.IDisposable newSubscription) { }
        public bool Contains(string id) { }
        public bool Contains(string id, System.IDisposable subscription) { }
        public void Dispose() { }
        public bool TryAdd(string id, System.IDisposable subscription) { }
        public bool TryRemove(string id) { }
        public bool TryRemove(string id, System.IDisposable oldSubscription) { }
=======
    public class GraphQLWebSocketOptions
    {
        public GraphQLWebSocketOptions() { }
        public System.TimeSpan? ConnectionInitWaitTimeout { get; set; }
        public bool DisconnectAfterAnyError { get; set; }
        public bool DisconnectAfterErrorEvent { get; set; }
        public System.TimeSpan? DisconnectionTimeout { get; set; }
        public System.TimeSpan? KeepAliveTimeout { get; set; }
>>>>>>> 0782f694
    }
}
namespace Microsoft.AspNetCore.Builder
{
    public class GraphQLEndpointConventionBuilder : Microsoft.AspNetCore.Builder.IEndpointConventionBuilder
    {
        public void Add(System.Action<Microsoft.AspNetCore.Builder.EndpointBuilder> convention) { }
    }
    public static class GraphQLHttpApplicationBuilderExtensions
    {
        public static Microsoft.AspNetCore.Builder.IApplicationBuilder UseGraphQL(this Microsoft.AspNetCore.Builder.IApplicationBuilder builder, Microsoft.AspNetCore.Http.PathString path, System.Action<GraphQL.Server.Transports.AspNetCore.GraphQLHttpMiddlewareOptions>? configureMiddleware = null) { }
        public static Microsoft.AspNetCore.Builder.IApplicationBuilder UseGraphQL(this Microsoft.AspNetCore.Builder.IApplicationBuilder builder, string path = "/graphql", System.Action<GraphQL.Server.Transports.AspNetCore.GraphQLHttpMiddlewareOptions>? configureMiddleware = null) { }
        public static Microsoft.AspNetCore.Builder.IApplicationBuilder UseGraphQL<TSchema>(this Microsoft.AspNetCore.Builder.IApplicationBuilder builder, Microsoft.AspNetCore.Http.PathString path, System.Action<GraphQL.Server.Transports.AspNetCore.GraphQLHttpMiddlewareOptions>? configureMiddleware = null)
            where TSchema : GraphQL.Types.ISchema { }
        public static Microsoft.AspNetCore.Builder.IApplicationBuilder UseGraphQL<TMiddleware>(this Microsoft.AspNetCore.Builder.IApplicationBuilder builder, Microsoft.AspNetCore.Http.PathString path, params object[] args)
            where TMiddleware : GraphQL.Server.Transports.AspNetCore.GraphQLHttpMiddleware { }
        public static Microsoft.AspNetCore.Builder.IApplicationBuilder UseGraphQL<TSchema>(this Microsoft.AspNetCore.Builder.IApplicationBuilder builder, string path = "/graphql", System.Action<GraphQL.Server.Transports.AspNetCore.GraphQLHttpMiddlewareOptions>? configureMiddleware = null)
            where TSchema : GraphQL.Types.ISchema { }
        public static Microsoft.AspNetCore.Builder.IApplicationBuilder UseGraphQL<TMiddleware>(this Microsoft.AspNetCore.Builder.IApplicationBuilder builder, string path = "/graphql", params object[] args)
            where TMiddleware : GraphQL.Server.Transports.AspNetCore.GraphQLHttpMiddleware { }
    }
    public static class GraphQLHttpEndpointRouteBuilderExtensions
    {
        public static Microsoft.AspNetCore.Builder.GraphQLEndpointConventionBuilder MapGraphQL(this Microsoft.AspNetCore.Routing.IEndpointRouteBuilder endpoints, string pattern = "graphql", System.Action<GraphQL.Server.Transports.AspNetCore.GraphQLHttpMiddlewareOptions>? configureMiddleware = null) { }
        public static Microsoft.AspNetCore.Builder.GraphQLEndpointConventionBuilder MapGraphQL<TSchema>(this Microsoft.AspNetCore.Routing.IEndpointRouteBuilder endpoints, string pattern = "graphql", System.Action<GraphQL.Server.Transports.AspNetCore.GraphQLHttpMiddlewareOptions>? configureMiddleware = null)
            where TSchema : GraphQL.Types.ISchema { }
        public static Microsoft.AspNetCore.Builder.GraphQLEndpointConventionBuilder MapGraphQL<TMiddleware>(this Microsoft.AspNetCore.Routing.IEndpointRouteBuilder endpoints, string pattern = "graphql", params object[] args)
            where TMiddleware : GraphQL.Server.Transports.AspNetCore.GraphQLHttpMiddleware { }
    }
}<|MERGE_RESOLUTION|>--- conflicted
+++ resolved
@@ -149,7 +149,15 @@
 }
 namespace GraphQL.Server.Transports.AspNetCore.WebSockets
 {
-<<<<<<< HEAD
+    public class GraphQLWebSocketOptions
+    {
+        public GraphQLWebSocketOptions() { }
+        public System.TimeSpan? ConnectionInitWaitTimeout { get; set; }
+        public bool DisconnectAfterAnyError { get; set; }
+        public bool DisconnectAfterErrorEvent { get; set; }
+        public System.TimeSpan? DisconnectionTimeout { get; set; }
+        public System.TimeSpan? KeepAliveTimeout { get; set; }
+    }
     public sealed class SubscriptionList : System.IDisposable
     {
         public SubscriptionList(System.Threading.CancellationToken cancellationToken) { }
@@ -161,16 +169,6 @@
         public bool TryAdd(string id, System.IDisposable subscription) { }
         public bool TryRemove(string id) { }
         public bool TryRemove(string id, System.IDisposable oldSubscription) { }
-=======
-    public class GraphQLWebSocketOptions
-    {
-        public GraphQLWebSocketOptions() { }
-        public System.TimeSpan? ConnectionInitWaitTimeout { get; set; }
-        public bool DisconnectAfterAnyError { get; set; }
-        public bool DisconnectAfterErrorEvent { get; set; }
-        public System.TimeSpan? DisconnectionTimeout { get; set; }
-        public System.TimeSpan? KeepAliveTimeout { get; set; }
->>>>>>> 0782f694
     }
 }
 namespace Microsoft.AspNetCore.Builder
