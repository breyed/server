--- conflicted
+++ resolved
@@ -11,24 +11,15 @@
       <PrivateAssets>all</PrivateAssets>
       <IncludeAssets>runtime; build; native; contentfiles; analyzers; buildtransitive</IncludeAssets>
     </PackageReference>
-<<<<<<< HEAD
-    <PackageReference Include="Microsoft.NET.Test.Sdk" Version="16.9.4" />
-=======
     <PackageReference Include="Microsoft.NET.Test.Sdk" Version="17.0.0" />
->>>>>>> 7017816d
     <PackageReference Include="Shouldly" Version="4.0.3" />
     <PackageReference Include="xunit" Version="2.4.1" />
     <PackageReference Include="xunit.runner.visualstudio" Version="2.4.3" />
     <PackageReference Include="Moq" Version="4.16.1" />
     <PackageReference Include="NSubstitute" Version="4.2.2" />
-<<<<<<< HEAD
-    <PackageReference Include="Microsoft.AspNetCore.TestHost" Version="3.1.13" Condition="'$(TargetFramework)' == 'netcoreapp3.1'" />
-    <PackageReference Include="Microsoft.AspNetCore.TestHost" Version="5.0.5" Condition="'$(TargetFramework)' == 'net5'" />
-=======
     <PackageReference Include="Microsoft.AspNetCore.TestHost" Version="3.1.19" Condition="'$(TargetFramework)' == 'netcoreapp3.1'" />
     <PackageReference Include="Microsoft.AspNetCore.TestHost" Version="5.0.10" Condition="'$(TargetFramework)' == 'net5'" />
     <PackageReference Include="Microsoft.AspNetCore.TestHost" Version="6.0.0" Condition="'$(TargetFramework)' == 'net6'" />
->>>>>>> 7017816d
   </ItemGroup>
 
 </Project>