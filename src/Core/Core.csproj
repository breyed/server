<Project Sdk="Microsoft.NET.Sdk">

  <PropertyGroup>
    <TargetFramework>netstandard2.0</TargetFramework>
    <RootNamespace>GraphQL.Server</RootNamespace>
    <Description>GraphQL Server Core</Description>
    <PackageTags>GraphQL;transport;server</PackageTags>
  </PropertyGroup>

  <ItemGroup>
<<<<<<< HEAD
    <PackageReference Include="GraphQL.DataLoader" Version="4.3.0" />
=======
    <!--TODO: remove SystemReactive in v6 -->
    <PackageReference Include="GraphQL.SystemReactive" Version="4.6.1" />
    <PackageReference Include="GraphQL.DataLoader" Version="4.6.1" />
>>>>>>> 7017816d
    <PackageReference Include="Microsoft.Extensions.Options" Version="3.1.0" />
  </ItemGroup>

</Project><|MERGE_RESOLUTION|>--- conflicted
+++ resolved
@@ -8,13 +8,9 @@
   </PropertyGroup>
 
   <ItemGroup>
-<<<<<<< HEAD
-    <PackageReference Include="GraphQL.DataLoader" Version="4.3.0" />
-=======
     <!--TODO: remove SystemReactive in v6 -->
     <PackageReference Include="GraphQL.SystemReactive" Version="4.6.1" />
     <PackageReference Include="GraphQL.DataLoader" Version="4.6.1" />
->>>>>>> 7017816d
     <PackageReference Include="Microsoft.Extensions.Options" Version="3.1.0" />
   </ItemGroup>
 
