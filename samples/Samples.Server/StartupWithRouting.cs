using System.Collections.Generic;
using GraphQL.DataLoader;
using GraphQL.Execution;
using System.Threading.Tasks;
using GraphQL.Samples.Schemas.Chat;
using GraphQL.Server;
using GraphQL.Server.Ui.Altair;
using GraphQL.Server.Ui.GraphiQL;
using GraphQL.Server.Ui.Playground;
using GraphQL.Server.Ui.Voyager;
using GraphQL.SystemReactive;
using Microsoft.AspNetCore.Builder;
using Microsoft.AspNetCore.Hosting;
using Microsoft.Extensions.Configuration;
using Microsoft.Extensions.DependencyInjection;
using Microsoft.Extensions.Hosting;
using Microsoft.Extensions.Logging;
using GraphQL.MicrosoftDI;
using GraphQL.SystemTextJson;

namespace GraphQL.Samples.Server
{
    public class StartupWithRouting
    {
        public StartupWithRouting(IConfiguration configuration, IWebHostEnvironment environment)
        {
            Configuration = configuration;
            Environment = environment;
        }

        public IConfiguration Configuration { get; }

        public IWebHostEnvironment Environment { get; }

        // This method gets called by the runtime. Use this method to add services to the container.
        public void ConfigureServices(IServiceCollection services)
        {
            services
                .AddRouting()
                .AddSingleton<IChat, Chat>()
                .Configure<ErrorInfoProviderOptions>(opt => opt.ExposeExceptionStackTrace = Environment.IsDevelopment());

<<<<<<< HEAD
            services.AddGraphQL(builder => builder
=======
            MicrosoftDI.GraphQLBuilderExtensions.AddGraphQL(services)
                .AddSubscriptionDocumentExecuter()
>>>>>>> 5f7b7b2d
                .AddServer(true)
                .AddDocumentExecuter<SubscriptionDocumentExecuter>()
                .AddSchema<ChatSchema>()
                .ConfigureExecutionOptions(options =>
                {
                    options.EnableMetrics = Environment.IsDevelopment();
                    var logger = options.RequestServices.GetRequiredService<ILogger<Startup>>();
                    options.UnhandledExceptionDelegate = ctx =>
                    {
                        logger.LogError("{Error} occurred", ctx.OriginalException.Message);
                        return Task.CompletedTask;
                    };
                })
                .AddDefaultEndpointSelectorPolicy()
                .AddSystemTextJson()
                .AddErrorInfoProvider<CustomErrorInfoProvider>()
                .AddWebSockets()
                .AddDataLoader()
                .AddGraphTypes(typeof(ChatSchema).Assembly));
        }

        // This method gets called by the runtime. Use this method to configure the HTTP request pipeline.
        public void Configure(IApplicationBuilder app)
        {
            if (Environment.IsDevelopment())
                app.UseDeveloperExceptionPage();

            app.UseWebSockets();

            app.UseRouting();

            app.UseEndpoints(endpoints =>
            {
                endpoints.MapGraphQLWebSockets<ChatSchema>();
                endpoints.MapGraphQL<ChatSchema, GraphQLHttpMiddlewareWithLogs<ChatSchema>>();

                endpoints.MapGraphQLPlayground(new PlaygroundOptions
                {
                    BetaUpdates = true,
                    RequestCredentials = RequestCredentials.Omit,
                    HideTracingResponse = false,

                    EditorCursorShape = EditorCursorShape.Line,
                    EditorTheme = EditorTheme.Light,
                    EditorFontSize = 14,
                    EditorReuseHeaders = true,
                    EditorFontFamily = "Consolas",

                    PrettierPrintWidth = 80,
                    PrettierTabWidth = 2,
                    PrettierUseTabs = true,

                    SchemaDisableComments = false,
                    SchemaPollingEnabled = true,
                    SchemaPollingEndpointFilter = "*localhost*",
                    SchemaPollingInterval = 5000,

                    Headers = new Dictionary<string, object>
                    {
                        ["MyHeader1"] = "MyValue",
                        ["MyHeader2"] = 42,
                    },
                });

                endpoints.MapGraphQLGraphiQL(new GraphiQLOptions
                {
                    Headers = new Dictionary<string, string>
                    {
                        ["X-api-token"] = "130fh9823bd023hd892d0j238dh",
                    }
                });

                endpoints.MapGraphQLAltair(new AltairOptions
                {
                    Headers = new Dictionary<string, string>
                    {
                        ["X-api-token"] = "130fh9823bd023hd892d0j238dh",
                    }
                });

                endpoints.MapGraphQLVoyager(new VoyagerOptions
                {
                    Headers = new Dictionary<string, object>
                    {
                        ["MyHeader1"] = "MyValue",
                        ["MyHeader2"] = 42,
                    },
                });
            });
        }
    }
}<|MERGE_RESOLUTION|>--- conflicted
+++ resolved
@@ -40,12 +40,7 @@
                 .AddSingleton<IChat, Chat>()
                 .Configure<ErrorInfoProviderOptions>(opt => opt.ExposeExceptionStackTrace = Environment.IsDevelopment());
 
-<<<<<<< HEAD
             services.AddGraphQL(builder => builder
-=======
-            MicrosoftDI.GraphQLBuilderExtensions.AddGraphQL(services)
-                .AddSubscriptionDocumentExecuter()
->>>>>>> 5f7b7b2d
                 .AddServer(true)
                 .AddDocumentExecuter<SubscriptionDocumentExecuter>()
                 .AddSchema<ChatSchema>()
