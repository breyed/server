﻿<Project Sdk="Microsoft.NET.Sdk.Web">

  <PropertyGroup>
    <TargetFramework>netcoreapp2.0</TargetFramework>
    <AssemblyName>GraphQL.Samples.Server</AssemblyName>
    <RootNamespace>GraphQL.Samples.Server</RootNamespace>
  </PropertyGroup>

  <ItemGroup>
    <Folder Include="wwwroot\" />
  </ItemGroup>

  <ItemGroup>
<<<<<<< HEAD
    <PackageReference Include="GraphQL" Version="2.3.0" />
    <PackageReference Include="Microsoft.AspNetCore.All" Version="2.0.9" />
=======
    <PackageReference Include="GraphQL" Version="$(GraphQLPackageVersion)" />
    <PackageReference Include="Microsoft.AspNetCore.All" Version="2.0.6" />
>>>>>>> cee670d6
    <PackageReference Include="Microsoft.AspNetCore.WebSockets" Version="2.0.2" />
    <PackageReference Include="Serilog" Version="2.6.0" />
    <PackageReference Include="Serilog.AspNetCore" Version="2.1.1" />
    <PackageReference Include="Serilog.Sinks.Console" Version="3.1.1" />
  </ItemGroup>

  <ItemGroup>
    <DotNetCliToolReference Include="Microsoft.VisualStudio.Web.CodeGeneration.Tools" Version="2.0.0" />
  </ItemGroup>

  <ItemGroup>
    <ProjectReference Include="..\..\src\Transports.AspNetCore\Transports.AspNetCore.csproj" />
    <ProjectReference Include="..\..\src\Transports.Subscriptions.WebSockets\Transports.Subscriptions.WebSockets.csproj" />
    <ProjectReference Include="..\..\src\Ui.GraphiQL\Ui.GraphiQL.csproj" />
    <ProjectReference Include="..\..\src\Ui.Playground\Ui.Playground.csproj" />
    <ProjectReference Include="..\..\src\Ui.Voyager\Ui.Voyager.csproj" />
    <ProjectReference Include="..\Samples.Schemas.Chat\Samples.Schemas.Chat.csproj" />
  </ItemGroup>

</Project><|MERGE_RESOLUTION|>--- conflicted
+++ resolved
@@ -11,13 +11,8 @@
   </ItemGroup>
 
   <ItemGroup>
-<<<<<<< HEAD
-    <PackageReference Include="GraphQL" Version="2.3.0" />
+    <PackageReference Include="GraphQL" Version="$(GraphQLPackageVersion)" />
     <PackageReference Include="Microsoft.AspNetCore.All" Version="2.0.9" />
-=======
-    <PackageReference Include="GraphQL" Version="$(GraphQLPackageVersion)" />
-    <PackageReference Include="Microsoft.AspNetCore.All" Version="2.0.6" />
->>>>>>> cee670d6
     <PackageReference Include="Microsoft.AspNetCore.WebSockets" Version="2.0.2" />
     <PackageReference Include="Serilog" Version="2.6.0" />
     <PackageReference Include="Serilog.AspNetCore" Version="2.1.1" />
